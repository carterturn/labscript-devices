--- conflicted
+++ resolved
@@ -1,9 +1,3 @@
-<<<<<<< HEAD
-from labscript import IntermediateDevice, DDS, StaticDDS, Device, config
-from labscript_utils.unitconversions import NovaTechDDS9mFreqConversion, NovaTechDDS9mAmpConversion
-
-import numpy as np
-=======
 #####################################################################
 #                                                                   #
 # /NovaTechDDS9M.py                                                 #
@@ -17,12 +11,13 @@
 #                                                                   #
 #####################################################################
 from labscript_devices import RunviewerParser
-from labscript import IntermediateDevice, DDS, StaticDDS
+
+from labscript import IntermediateDevice, DDS, StaticDDS, Device, config
+from labscript_utils.unitconversions import NovaTechDDS9mFreqConversion, NovaTechDDS9mAmpConversion
 
 import numpy as np
 import labscript_utils.h5_lock, h5py
         
->>>>>>> 79c9ea67
 
 class NovaTechDDS9M(IntermediateDevice):
     description = 'NT-DDS9M'
